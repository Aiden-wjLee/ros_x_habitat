--- conflicted
+++ resolved
@@ -71,7 +71,6 @@
         for _, metrics in dict_of_metrics.items():
             for m, v in metrics.items():
                 agg_metrics[m] += v
-<<<<<<< HEAD
         avg_metrics = {k: v/len(dict_of_metrics) for k, v in agg_metrics.items()}
         return avg_metrics
 
@@ -96,11 +95,6 @@
             }
         return new_dict_of_metrics
 
-=======
-        avg_metrics = {k: v / len(list_of_metrics) for k, v in agg_metrics.items()}
-        return avg_metrics
-
->>>>>>> 12dc5691
     def generate_video(
         self, episode_id: str, scene_id: str, agent_seed: int = 7, *args, **kwargs
     ) -> None:
@@ -143,11 +137,7 @@
         map_height: int = 200,
         *args,
         **kwargs,
-<<<<<<< HEAD
-    )-> Dict[str, Dict[str, float]]:
-=======
-    ) -> Tuple[List[Dict[str, str]], List[Dict[str, float]], List[np.ndarray]]:
->>>>>>> 12dc5691
+    ) -> Dict[str, Dict[str, float]]:
         r"""..
         Evaluate over episodes, starting from the last episode evaluated. Return evaluation
         metrics and top-down maps from the episodes.
@@ -157,16 +147,8 @@
         :param scene_id_last: Scene ID of the last episode evaluated
         :param log_dir: logging directory
         :param map_height: height of top-down maps
-<<<<<<< HEAD
         :return: a dictionary where each key is an episode's unique identifier as
             <episode-id>,<scene-id>; each value is the set of metrics (including top-down maps)
             from the episode.
-=======
-        :return:
-            1) list of dicts containing episode ID and scene ID of evaluated episodes.
-            2) list of dicts containing evaluation metrics. Each dict is collected from
-            one episode; One-to-one correspondence with the ID list.
-            3) top-down maps of each episode; One-to-one correspondence with the ID list.
->>>>>>> 12dc5691
         """
         raise NotImplementedError