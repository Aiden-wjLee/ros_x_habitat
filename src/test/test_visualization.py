--- conflicted
+++ resolved
@@ -5,19 +5,10 @@
 
 class TestVisualization(unittest.TestCase):
     def test_generate_box_plots_multiple_seeds(self):
-<<<<<<< HEAD
         seeds = range(10)
-        sample_a = {
-            "spl": 0.8,
-            "success": 1.0}
-        sample_b = {
-            "spl": 0.2,
-            "success": 1.0
-        }
-        sample_c = {
-            "spl": 0.0,
-            "success": 0.0
-        }
+        sample_a = {"spl": 0.8, "success": 1.0}
+        sample_b = {"spl": 0.2, "success": 1.0}
+        sample_c = {"spl": 0.0, "success": 0.0}
         metrics_list = []
         for seed in seeds:
             dict_of_metrics = {
@@ -27,17 +18,6 @@
             }
             metrics_list.append(dict_of_metrics)
         
-=======
-        seeds = [248, 3999]
-        sample_a = {"spl": 0.8, "success": 1.0}
-        sample_b = {"spl": 0.2, "success": 1.0}
-        sample_c = {"spl": 0.0, "success": 0.0}
-        metrics_list = []
-        for seed in seeds:
-            metrics_list_per_seed = [sample_a, sample_b, sample_c]
-            metrics_list.append(metrics_list_per_seed)
-
->>>>>>> 12dc5691
         plot_dir = "plots/test_generate_box_plots/"
         try:
             os.mkdir(plot_dir)
